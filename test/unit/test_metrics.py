--- conflicted
+++ resolved
@@ -175,12 +175,37 @@
 
     def test_geometric_tortuosity_2d(self):
         np.random.seed(0)
-<<<<<<< HEAD
-        im = ps.generators.sierpinski_foam(4, 5)
-        sierp = ps.metrics.boxcount(im, bins=10, d_min=1, d_max=None)
-        assert len(sierp.size) == len(sierp.count) == len(sierp.slope)
-        assert np.all(sierp.slope[0:3] < 2)
-        assert np.all(sierp.slope[0:3] > 1.8)
+        im = ps.generators.blobs(shape=[300, 300], porosity=0.6, blobiness=2)
+        out = ps.metrics.geometrical_tortuosity(im)
+        assert np.size(out) ==1
+        assert out >= 1
+
+    def test_geometric_tortuosity_3d(self):
+        np.random.seed(0)
+        im = ps.generators.blobs(shape=[100, 100, 100], porosity=0.6, blobiness=2)
+        out = ps.metrics.geometrical_tortuosity(im)
+        assert np.size(out) ==1
+        assert out >= 1
+
+    def test_geometric_tortuosity_points_2d(self):
+        pass
+        # This function is not quite ready yet
+        # np.random.seed(0)
+        # im = ps.generators.blobs(shape=[300, 300], porosity=0.6, blobiness=2)
+        # out = ps.metrics.geometrical_tortuosity_points(im)
+        # assert np.shape(out[0])[0] ==np.shape(out[0])[1]
+        # assert np.size(out[1]) ==1
+        # assert out[1] >= 1
+
+    def test_geometric_tortuosity_points_3d(self):
+        pass
+        # This function is not quite ready yet
+        # np.random.seed(0)
+        # im = ps.generators.blobs(shape=[50, 50, 50], porosity=0.6, blobiness=2)
+        # out = ps.metrics.geometrical_tortuosity_points(im)
+        # assert np.shape(out[0])[0] ==np.shape(out[0])[1]
+        # assert np.size(out[1]) ==1
+        # assert out[1] >= 1
         
     def test_pc_curve_from_ibip_and_mio(self):
         im = ps.generators.blobs(shape=[100, 100], porosity=0.7)
@@ -192,39 +217,6 @@
         assert hasattr(pc1, 'snwp')
         assert hasattr(pc2, 'pc')
         assert hasattr(pc2, 'snwp')
-=======
-        im = ps.generators.blobs(shape=[300, 300], porosity=0.6, blobiness=2)
-        out = ps.metrics.geometrical_tortuosity(im)
-        assert np.size(out) ==1
-        assert out >= 1
-
-    def test_geometric_tortuosity_3d(self):
-        np.random.seed(0)
-        im = ps.generators.blobs(shape=[100, 100, 100], porosity=0.6, blobiness=2)
-        out = ps.metrics.geometrical_tortuosity(im)
-        assert np.size(out) ==1
-        assert out >= 1
-
-    def test_geometric_tortuosity_points_2d(self):
-        pass
-        # This function is not quite ready yet
-        # np.random.seed(0)
-        # im = ps.generators.blobs(shape=[300, 300], porosity=0.6, blobiness=2)
-        # out = ps.metrics.geometrical_tortuosity_points(im)
-        # assert np.shape(out[0])[0] ==np.shape(out[0])[1]
-        # assert np.size(out[1]) ==1
-        # assert out[1] >= 1
-
-    def test_geometric_tortuosity_points_3d(self):
-        pass
-        # This function is not quite ready yet
-        # np.random.seed(0)
-        # im = ps.generators.blobs(shape=[50, 50, 50], porosity=0.6, blobiness=2)
-        # out = ps.metrics.geometrical_tortuosity_points(im)
-        # assert np.shape(out[0])[0] ==np.shape(out[0])[1]
-        # assert np.size(out[1]) ==1
-        # assert out[1] >= 1
->>>>>>> a8b21731
 
 
 if __name__ == '__main__':
