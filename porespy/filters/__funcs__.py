from collections import namedtuple
import numpy as np
import operator as op
import scipy.ndimage as spim
import scipy.spatial as sptl
import warnings
import dask
from edt import edt
from dask.diagnostics import ProgressBar
from scipy.signal import fftconvolve
from tqdm import tqdm
from numba import jit
from skimage.segmentation import clear_border
from skimage.morphology import ball, disk, square, cube, diamond, octahedron
from skimage.morphology import reconstruction, watershed
from porespy.tools import randomize_colors, fftmorphology, make_contiguous
from porespy.tools import get_border, extend_slice, extract_subsection
from porespy.tools import ps_disk, ps_ball
from porespy.tools import _create_alias_map


def trim_small_clusters(im, size=1):
    r"""
    Remove isolated voxels or clusters smaller than a given size

    Parameters
    ----------
    im : ND-array
        The binary image from which voxels are to be removed
    size : scalar
        The threshold size of clusters to trim.  As clusters with this many
        voxels or fewer will be trimmed.  The default is 1 so only single
        voxels are removed.

    Returns
    -------
    im : ND-image
        A copy of ``im`` with clusters of voxels smaller than the given
        ``size`` removed.

    """
    if im.dims == 2:
        strel = disk(1)
    elif im.ndims == 3:
        strel = ball(1)
    else:
        raise Exception('Only 2D or 3D images are accepted')
    filtered_array = np.copy(im)
    labels, N = spim.label(filtered_array, structure=strel)
    id_sizes = np.array(spim.sum(im, labels, range(N + 1)))
    area_mask = (id_sizes <= size)
    filtered_array[area_mask[labels]] = 0
    return filtered_array


def hold_peaks(im, axis=-1):
    r"""
    Replaces each voxel with the highest value along the given axis

    Parameters
    ----------
    im : ND-image
        A greyscale image whose peaks are to
    """
    A = im
    B = np.swapaxes(A, axis, -1)
    updown = np.empty((*B.shape[:-1], B.shape[-1]+1), B.dtype)
    updown[..., 0], updown[..., -1] = -1, -1
    np.subtract(B[..., 1:], B[..., :-1], out=updown[..., 1:-1])
    chnidx = np.where(updown)
    chng = updown[chnidx]
    pkidx, = np.where((chng[:-1] > 0) & (chng[1:] < 0) | (chnidx[-1][:-1] == 0))
    pkidx = (*map(op.itemgetter(pkidx), chnidx),)
    out = np.zeros_like(A)
    aux = out.swapaxes(axis, -1)
    aux[(*map(op.itemgetter(slice(1, None)), pkidx),)] = np.diff(B[pkidx])
    aux[..., 0] = B[..., 0]
    result = out.cumsum(axis=axis)
    return result


def distance_transform_lin(im, axis=0, mode='both'):
    r"""
    Replaces each void voxel with the linear distance to the nearest solid
    voxel along the specified axis.

    Parameters
    ----------
    im : ND-array
        The image of the porous material with ``True`` values indicating the
        void phase (or phase of interest)

    axis : int
        The direction along which the distance should be measured, the default
        is 0 (i.e. along the x-direction)

    mode : string
        Controls how the distance is measured.  Options are:

        'forward' - Distances are measured in the increasing direction along
        the specified axis

        'reverse' - Distances are measured in the reverse direction.
        *'backward'* is also accepted.

        'both' - Distances are calculated in both directions (by recursively
        calling itself), then reporting the minimum value of the two results.

    Returns
    -------
    image : ND-array
        A copy of ``im`` with each foreground voxel containing the distance to
        the nearest background along the specified axis.
    """
    if im.ndim != im.squeeze().ndim:
        warnings.warn('Input image conains a singleton axis:' + str(im.shape) +
                      ' Reduce dimensionality with np.squeeze(im) to avoid' +
                      ' unexpected behavior.')
    if mode in ['backward', 'reverse']:
        im = np.flip(im, axis)
        im = distance_transform_lin(im=im, axis=axis, mode='forward')
        im = np.flip(im, axis)
        return im
    elif mode in ['both']:
        im_f = distance_transform_lin(im=im, axis=axis, mode='forward')
        im_b = distance_transform_lin(im=im, axis=axis, mode='backward')
        return np.minimum(im_f, im_b)
    else:
        b = np.cumsum(im > 0, axis=axis)
        c = np.diff(b*(im == 0), axis=axis)
        d = np.minimum.accumulate(c, axis=axis)
        if im.ndim == 1:
            e = np.pad(d, pad_width=[1, 0], mode='constant', constant_values=0)
        elif im.ndim == 2:
            ax = [[[1, 0], [0, 0]], [[0, 0], [1, 0]]]
            e = np.pad(d, pad_width=ax[axis], mode='constant', constant_values=0)
        elif im.ndim == 3:
            ax = [[[1, 0], [0, 0], [0, 0]],
                  [[0, 0], [1, 0], [0, 0]],
                  [[0, 0], [0, 0], [1, 0]]]
            e = np.pad(d, pad_width=ax[axis], mode='constant', constant_values=0)
        f = im*(b + e)
        return f


def snow_partitioning(im, dt=None, r_max=4, sigma=0.4, return_all=False,
                      mask=True, randomize=True):
    r"""
    Partitions the void space into pore regions using a marker-based watershed
    algorithm, with specially filtered peaks as markers.

    The SNOW network extraction algorithm (Sub-Network of an Over-segmented
    Watershed) was designed to handle to perculiarities of high porosity
    materials, but it applies well to other materials as well.

    Parameters
    ----------
    im : array_like
        A boolean image of the domain, with ``True`` indicating the pore space
        and ``False`` elsewhere.
    dt : array_like, optional
        The distance transform of the pore space.  This is done automatically
        if not provided, but if the distance transform has already been
        computed then supplying it can save some time.
    r_max : int
        The radius of the spherical structuring element to use in the Maximum
        filter stage that is used to find peaks.  The default is 4
    sigma : float
        The standard deviation of the Gaussian filter used in step 1.  The
        default is 0.4.  If 0 is given then the filter is not applied, which is
        useful if a distance transform is supplied as the ``im`` argument that
        has already been processed.
    return_all : boolean
        If set to ``True`` a named tuple is returned containing the original
        image, the distance transform, the filtered peaks, and the final
        pore regions.  The default is ``False``
    mask : boolean
        Apply a mask to the regions where the solid phase is.  Default is
        ``True``
    randomize : boolean
        If ``True`` (default), then the region colors will be randomized before
        returning.  This is helpful for visualizing otherwise neighboring
        regions have simlar coloring are are hard to distinguish.

    Returns
    -------
    image : ND-array
        An image the same shape as ``im`` with the void space partitioned into
        pores using a marker based watershed with the peaks found by the
        SNOW algorithm [1].

    Notes
    -----
    If ``return_all`` is ``True`` then a **named tuple** is returned containing
    all of the images used during the process.  They can be access as
    attriutes with the following names:

        * ``im``: The binary image of the void space
        * ``dt``: The distance transform of the image
        * ``peaks``: The peaks of the distance transform after applying the
        steps of the SNOW algorithm
        * ``regions``: The void space partitioned into pores using a marker
        based watershed with the peaks found by the SNOW algorithm

    References
    ----------
    [1] Gostick, J. "A versatile and efficient network extraction algorithm
    using marker-based watershed segmenation".  Physical Review E. (2017)

    """
    tup = namedtuple('results', field_names=['im', 'dt', 'peaks', 'regions'])
    print('_'*60)
    print("Beginning SNOW Algorithm")
    im_shape = np.array(im.shape)
    if im.dtype is not bool:
        print('Converting supplied image (im) to boolean')
        im = im > 0
    if dt is None:
        print('Peforming Distance Transform')
        if np.any(im_shape == 1):
            ax = np.where(im_shape == 1)[0][0]
            dt = edt(im.squeeze())
            dt = np.expand_dims(dt, ax)
        else:
            dt = edt(im)

    tup.im = im
    tup.dt = dt

    if sigma > 0:
        print('Applying Gaussian blur with sigma =', str(sigma))
        dt = spim.gaussian_filter(input=dt, sigma=sigma)

    peaks = find_peaks(dt=dt, r_max=r_max)
    print('Initial number of peaks: ', spim.label(peaks)[1])
    peaks = trim_saddle_points(peaks=peaks, dt=dt, max_iters=500)
    print('Peaks after trimming saddle points: ', spim.label(peaks)[1])
    peaks = trim_nearby_peaks(peaks=peaks, dt=dt)
    peaks, N = spim.label(peaks)
    print('Peaks after trimming nearby peaks: ', N)
    tup.peaks = peaks
    if mask:
        mask_solid = im > 0
    else:
        mask_solid = None
    regions = watershed(image=-dt, markers=peaks, mask=mask_solid)
    if randomize:
        regions = randomize_colors(regions)
    if return_all:
        tup.regions = regions
        return tup
    else:
        return regions


def snow_partitioning_n(im, r_max=4, sigma=0.4, return_all=True,
                        mask=True, randomize=False, alias=None):
    r"""
    This function partitions an imaging oontain an arbitrary number of phases
    into regions using a marker-based watershed segmentation. Its an extension
    of snow_partitioning function with all phases partitioned together.

    Parameters
    ----------
    im : ND-array
        Image of porous material where each phase is represented by unique
        integer starting from 1 (0's are ignored).
    r_max : scalar
        The radius of the spherical structuring element to use in the Maximum
        filter stage that is used to find peaks.  The default is 4.
    sigma : scalar
        The standard deviation of the Gaussian filter used.  The default is
        0.4. If 0 is given then the filter is not applied, which is useful if a
        distance transform is supplied as the ``im`` argument that has already
        been processed.
    return_all : boolean (default is False)
        If set to ``True`` a named tuple is returned containing the original
        image, the combined distance transform, list of each phase max label,
        and the final combined regions of all phases.
    mask : boolean (default is True)
        Apply a mask to the regions which are not under concern.
    randomize : boolean
        If ``True`` (default), then the region colors will be randomized before
        returning.  This is helpful for visualizing otherwise neighboring
        regions have similar coloring and are hard to distinguish.
    alias : dict (Optional)
        A dictionary that assigns unique image label to specific phases. For
        example {1: 'Solid'} will show all structural properties associated
        with label 1 as Solid phase properties. If ``None`` then default
        labelling will be used i.e {1: 'Phase1',..}.

    Returns
    -------
    An image the same shape as ``im`` with the all phases partitioned into
    regions using a marker based watershed with the peaks found by the
    SNOW algorithm [1].  If ``return_all`` is ``True`` then a **named tuple**
    is returned with the following attribute:

        * ``im`` : The actual image of the porous material
        * ``dt`` : The combined distance transform of the image
        * ``phase_max_label`` : The list of max label of each phase in order to
        distinguish between each other
        * ``regions`` : The partitioned regions of n phases using a marker
        based watershed with the peaks found by the SNOW algorithm

    References
    ----------
    [1] Gostick, J. "A versatile and efficient network extraction algorithm
    using marker-based watershed segmentation".  Physical Review E. (2017)

    [2] Khan, ZA et al. "Dual network extraction algorithm to investigate
    multiple transport processes in porous materials: Image-based modeling
    of pore and grain-scale processes".  Computers in Chemical Engineering.
    (2019)

    See Also
    ----------
    snow_partitioning

    Notes
    -----
    In principle it is possible to perform a distance transform on each
    phase separately, merge these into a single image, then apply the
    watershed only once. This, however, has been found to create edge artifacts
    between regions arising from the way watershed handles plateaus in the
    distance transform. To overcome this, this function applies the watershed
    to each of the distance transforms separately, then merges the segmented
    regions back into a single image.

    """
    # Get alias if provided by user
    al = _create_alias_map(im=im, alias=alias)
    # Perform snow on each phase and merge all segmentation and dt together
    phases_num = np.unique(im * 1)
    phases_num = np.trim_zeros(phases_num)
    combined_dt = 0
    combined_region = 0
    num = [0]
    for i in phases_num:
        print('_' * 60)
        if alias is None:
            print('Processing Phase {}'.format(i))
        else:
            print('Processing Phase {}'.format(al[i]))
        phase_snow = snow_partitioning(im == i,
                                       dt=None, r_max=r_max, sigma=sigma,
                                       return_all=return_all, mask=mask,
                                       randomize=randomize)
        if len(phases_num) == 1 and phases_num == 1:
            combined_dt = phase_snow.dt
            combined_region = phase_snow.regions
        else:
            combined_dt += phase_snow.dt
            phase_snow.regions *= phase_snow.im
            phase_snow.regions += num[i - 1]
            phase_ws = phase_snow.regions * phase_snow.im
            phase_ws[phase_ws == num[i - 1]] = 0
            combined_region += phase_ws
        num.append(np.amax(combined_region))
    if return_all:
        tup = namedtuple('results', field_names=['im', 'dt', 'phase_max_label',
                                                 'regions'])
        tup.im = im
        tup.dt = combined_dt
        tup.phase_max_label = num[1:]
        tup.regions = combined_region
        return tup
    else:
        return combined_region


def find_peaks(dt, r_max=4, footprint=None):
    r"""
    Returns all local maxima in the distance transform

    Parameters
    ----------
    dt : ND-array
        The distance transform of the pore space.  This may be calculated and
        filtered using any means desired.

    r_max : scalar
        The size of the structuring element used in the maximum filter.  This
        controls the localness of any maxima. The default is 4 voxels.

    footprint : ND-array
        Specifies the shape of the structuring element used to define the
        neighborhood when looking for peaks.  If none is specified then a
        spherical shape is used (or circular in 2D).

    Returns
    -------
    image : ND-array
        An array of booleans with ``True`` values at the location of any
        local maxima.

    Notes
    -----
    It is also possible ot the ``peak_local_max`` function from the
    ``skimage.feature`` module as follows:

    ``peaks = peak_local_max(image=dt, min_distance=r, exclude_border=0,
    indices=False)``

    This automatically uses a square structuring element which is significantly
    faster than using a circular or spherical element.
    """
    im = dt > 0
    if im.ndim != im.squeeze().ndim:
        warnings.warn('Input image conains a singleton axis:' + str(im.shape) +
                      ' Reduce dimensionality with np.squeeze(im) to avoid' +
                      ' unexpected behavior.')
    if footprint is None:
        if im.ndim == 2:
            footprint = disk
        elif im.ndim == 3:
            footprint = ball
        else:
            raise Exception("only 2-d and 3-d images are supported")
    mx = spim.maximum_filter(dt + 2*(~im), footprint=footprint(r_max))
    peaks = (dt == mx)*im
    return peaks


def reduce_peaks(peaks):
    r"""
    Any peaks that are broad or elongated are replaced with a single voxel
    that is located at the center of mass of the original voxels.

    Parameters
    ----------
    peaks : ND-image
        An image containing True values indicating peaks in the distance
        transform

    Returns
    -------
    image : ND-array
        An array with the same number of isolated peaks as the original image,
        but fewer total voxels.

    Notes
    -----
    The center of mass of a group of voxels is used as the new single voxel, so
    if the group has an odd shape (like a horse shoe), the new voxel may *not*
    lie on top of the original set.
    """
    if peaks.ndim == 2:
        strel = square
    else:
        strel = cube
    markers, N = spim.label(input=peaks, structure=strel(3))
    inds = spim.measurements.center_of_mass(input=peaks,
                                            labels=markers,
                                            index=np.arange(1, N+1))
    inds = np.floor(inds).astype(int)
    # Centroid may not be on old pixel, so create a new peaks image
    peaks_new = np.zeros_like(peaks, dtype=bool)
    peaks_new[tuple(inds.T)] = True
    return peaks_new


def trim_saddle_points(peaks, dt, max_iters=10):
    r"""
    Removes peaks that were mistakenly identified because they lied on a
    saddle or ridge in the distance transform that was not actually a true
    local peak.

    Parameters
    ----------
    peaks : ND-array
        A boolean image containing True values to mark peaks in the distance
        transform (``dt``)

    dt : ND-array
        The distance transform of the pore space for which the true peaks are
        sought.

    max_iters : int
        The maximum number of iterations to run while eroding the saddle
        points.  The default is 10, which is usually not reached; however,
        a warning is issued if the loop ends prior to removing all saddle
        points.

    Returns
    -------
    image : ND-array
        An image with fewer peaks than the input image

    References
    ----------
    [1] Gostick, J. "A versatile and efficient network extraction algorithm
    using marker-based watershed segmenation".  Physical Review E. (2017)

    """
    peaks = np.copy(peaks)
    if dt.ndim == 2:
        from skimage.morphology import square as cube
    else:
        from skimage.morphology import cube
    labels, N = spim.label(peaks)
    slices = spim.find_objects(labels)
    for i in range(N):
        s = extend_slice(s=slices[i], shape=peaks.shape, pad=10)
        peaks_i = labels[s] == i+1
        dt_i = dt[s]
        im_i = dt_i > 0
        iters = 0
        peaks_dil = np.copy(peaks_i)
        while iters < max_iters:
            iters += 1
            peaks_dil = spim.binary_dilation(input=peaks_dil,
                                             structure=cube(3))
            peaks_max = peaks_dil*np.amax(dt_i*peaks_dil)
            peaks_extended = (peaks_max == dt_i)*im_i
            if np.all(peaks_extended == peaks_i):
                break  # Found a true peak
            elif np.sum(peaks_extended*peaks_i) == 0:
                peaks_i = False
                break  # Found a saddle point
        peaks[s] = peaks_i
        if iters >= max_iters:
            print('Maximum number of iterations reached, consider'
                  + 'running again with a larger value of max_iters')
    return peaks


def trim_nearby_peaks(peaks, dt):
    r"""
    Finds pairs of peaks that are nearer to each other than to the solid phase,
    and removes the peak that is closer to the solid.

    Parameters
    ----------
    peaks : ND-array
        A boolean image containing True values to mark peaks in the distance
        transform (``dt``)

    dt : ND-array
        The distance transform of the pore space for which the true peaks are
        sought.

    Returns
    -------
    image : ND-array
        An array the same size as ``peaks`` containing a subset of the peaks
        in the original image.

    Notes
    -----
    Each pair of peaks is considered simultaneously, so for a triplet of peaks
    each pair is considered.  This ensures that only the single peak that is
    furthest from the solid is kept.  No iteration is required.

    References
    ----------
    [1] Gostick, J. "A versatile and efficient network extraction algorithm
    using marker-based watershed segmenation".  Physical Review E. (2017)
    """
    peaks = np.copy(peaks)
    if dt.ndim == 2:
        from skimage.morphology import square as cube
    else:
        from skimage.morphology import cube
    peaks, N = spim.label(peaks, structure=cube(3))
    crds = spim.measurements.center_of_mass(peaks, labels=peaks,
                                            index=np.arange(1, N+1))
    crds = np.vstack(crds).astype(int)  # Convert to numpy array of ints
    # Get distance between each peak as a distance map
    tree = sptl.cKDTree(data=crds)
    temp = tree.query(x=crds, k=2)
    nearest_neighbor = temp[1][:, 1]
    dist_to_neighbor = temp[0][:, 1]
    del temp, tree  # Free-up memory
    dist_to_solid = dt[tuple(crds.T)]  # Get distance to solid for each peak
    hits = np.where(dist_to_neighbor < dist_to_solid)[0]
    # Drop peak that is closer to the solid than it's neighbor
    drop_peaks = []
    for peak in hits:
        if dist_to_solid[peak] < dist_to_solid[nearest_neighbor[peak]]:
            drop_peaks.append(peak)
        else:
            drop_peaks.append(nearest_neighbor[peak])
    drop_peaks = np.unique(drop_peaks)
    # Remove peaks from image
    slices = spim.find_objects(input=peaks)
    for s in drop_peaks:
        peaks[slices[s]] = 0
    return (peaks > 0)


def find_disconnected_voxels(im, conn=None):
    r"""
    This identifies all pore (or solid) voxels that are not connected to the
    edge of the image.  This can be used to find blind pores, or remove
    artifacts such as solid phase voxels that are floating in space.

    Parameters
    ----------
    im : ND-image
        A Boolean image, with True values indicating the phase for which
        disconnected voxels are sought.
    conn : int
        For 2D the options are 4 and 8 for square and diagonal neighbors, while
        for the 3D the options are 6 and 26, similarily for square and diagonal
        neighbors.  The default is the maximum option.

    Returns
    -------
    image : ND-array
        An ND-image the same size as ``im``, with True values indicating
        voxels of the phase of interest (i.e. True values in the original
        image) that are not connected to the outer edges.

    Notes
    -----
    image : ND-array
        The returned array (e.g. ``holes``) be used to trim blind pores from
        ``im`` using: ``im[holes] = False``

    """
    if im.ndim != im.squeeze().ndim:
        warnings.warn('Input image conains a singleton axis:' + str(im.shape) +
                      ' Reduce dimensionality with np.squeeze(im) to avoid' +
                      ' unexpected behavior.')
    if im.ndim == 2:
        if conn == 4:
            strel = disk(1)
        elif conn in [None, 8]:
            strel = square(3)
        else:
            raise Exception('Received conn is not valid')
    elif im.ndim == 3:
        if conn == 6:
            strel = ball(1)
        elif conn in [None, 26]:
            strel = cube(3)
        else:
            raise Exception('Received conn is not valid')
    labels, N = spim.label(input=im, structure=strel)
    holes = clear_border(labels=labels) > 0
    return holes


def fill_blind_pores(im, conn=None):
    r"""
    Fills all pores that are not connected to the edges of the image.

    Parameters
    ----------
    im : ND-array
        The image of the porous material

    Returns
    -------
    image : ND-array
        A version of ``im`` but with all the disconnected pores removed.
    conn : int
        For 2D the options are 4 and 8 for square and diagonal neighbors, while
        for the 3D the options are 6 and 26, similarily for square and diagonal
        neighbors.  The default is the maximum option.

    See Also
    --------
    find_disconnected_voxels

    """
    im = np.copy(im)
    holes = find_disconnected_voxels(im, conn=conn)
    im[holes] = False
    return im


def trim_floating_solid(im, conn=None):
    r"""
    Removes all solid that that is not attached to the edges of the image.

    Parameters
    ----------
    im : ND-array
        The image of the porous material
    conn : int
        For 2D the options are 4 and 8 for square and diagonal neighbors, while
        for the 3D the options are 6 and 26, similarily for square and diagonal
        neighbors.  The default is the maximum option.

    Returns
    -------
    image : ND-array
        A version of ``im`` but with all the disconnected solid removed.

    See Also
    --------
    find_disconnected_voxels

    """
    im = np.copy(im)
    holes = find_disconnected_voxels(~im, conn=conn)
    im[holes] = True
    return im


def trim_nonpercolating_paths(im, inlet_axis=0, outlet_axis=0,
                              inlets=None, outlets=None):
    r"""
    Removes all nonpercolating paths between specified edges

    This function is essential when performing transport simulations on an
    image, since image regions that do not span between the desired inlet and
    outlet do not contribute to the transport.

    Parameters
    ----------
    im : ND-array
        The image of the porous material with ```True`` values indicating the
        phase of interest
    inlet_axis : int
        Inlet axis of boundary condition. For three dimensional image the
        number ranges from 0 to 2. For two dimensional image the range is
        between 0 to 1. If ``inlets`` is given then this argument is ignored.
    outlet_axis : int
        Outlet axis of boundary condition. For three dimensional image the
        number ranges from 0 to 2. For two dimensional image the range is
        between 0 to 1. If ``outlets`` is given then this argument is ignored.
    inlets : ND-image (optional)
        A boolean mask indicating locations of inlets.  If this argument is
        supplied then ``inlet_axis`` is ignored.
    outlets : ND-image (optional)
        A boolean mask indicating locations of outlets. If this argument is
        supplied then ``outlet_axis`` is ignored.

    Returns
    -------
    image : ND-array
        A copy of ``im`` with all the nonpercolating paths removed

    See Also
    --------
    find_disconnected_voxels
    trim_floating_solid
    trim_blind_pores

    """
    if im.ndim != im.squeeze().ndim:
        warnings.warn('Input image conains a singleton axis:' + str(im.shape) +
                      ' Reduce dimensionality with np.squeeze(im) to avoid' +
                      ' unexpected behavior.')
    im = trim_floating_solid(~im)
    labels = spim.label(~im)[0]
    if inlets is None:
        inlets = np.zeros_like(im, dtype=bool)
        if im.ndim == 3:
            if inlet_axis == 0:
                inlets[0, :, :] = True
            elif inlet_axis == 1:
                inlets[:, 0, :] = True
            elif inlet_axis == 2:
                inlets[:, :, 0] = True
        if im.ndim == 2:
            if inlet_axis == 0:
                inlets[0, :] = True
            elif inlet_axis == 1:
                inlets[:, 0] = True
    if outlets is None:
        outlets = np.zeros_like(im, dtype=bool)
        if im.ndim == 3:
            if outlet_axis == 0:
                outlets[-1, :, :] = True
            elif outlet_axis == 1:
                outlets[:, -1, :] = True
            elif outlet_axis == 2:
                outlets[:, :, -1] = True
        if im.ndim == 2:
            if outlet_axis == 0:
                outlets[-1, :] = True
            elif outlet_axis == 1:
                outlets[:, -1] = True
    IN = np.unique(labels*inlets)
    OUT = np.unique(labels*outlets)
    new_im = np.isin(labels, list(set(IN) ^ set(OUT)), invert=True)
    im[new_im == 0] = True
    return ~im


def trim_extrema(im, h, mode='maxima'):
    r"""
    Trims local extrema in greyscale values by a specified amount.

    This essentially decapitates peaks and/or floods valleys.

    Parameters
    ----------
    im : ND-array
        The image whose extrema are to be removed

    h : float
        The height to remove from each peak or fill in each valley

    mode : string {'maxima' | 'minima' | 'extrema'}
        Specifies whether to remove maxima or minima or both

    Returns
    -------
    image : ND-array
        A copy of the input image with all the peaks and/or valleys removed.

    Notes
    -----
    This function is referred to as **imhmax** or **imhmin** in Matlab.

    """
    result = im
    if mode in ['maxima', 'extrema']:
        result = reconstruction(seed=im - h, mask=im, method='dilation')
    elif mode in ['minima', 'extrema']:
        result = reconstruction(seed=im + h, mask=im, method='erosion')
    return result


def flood(im, regions=None, mode='max'):
    r"""
    Floods/fills each region in an image with a single value based on the
    specific values in that region.

    The ``mode`` argument is used to determine how the value is calculated.

    Parameters
    ----------
    im : array_like
        An image with isolated regions with numerical values in each voxel,
        and 0's elsewhere.
    regions : array_like
        An array the same shape as ``im`` with each region labeled.  If
        ``None`` is supplied (default) then ``scipy.ndimage.label`` is used
        with its default arguments.
    mode : string
        Specifies how to determine which value should be used to flood each
        region.  Options are:

        'maximum' - Floods each region with the local maximum in that region

        'minimum' - Floods each region the local minimum in that region

        'median' - Floods each region the local median in that region

        'mean' - Floods each region the local mean in that region

        'size' - Floods each region with the size of that region

    Returns
    -------
    image : ND-array
        A copy of ``im`` with new values placed in each forground voxel based
        on the ``mode``.

    See Also
    --------
    props_to_image

    """
    mask = im > 0
    if regions is None:
        labels, N = spim.label(mask)
    else:
        labels = np.copy(regions)
        N = labels.max()
    mode = 'sum' if mode == 'size' else mode
    mode = 'maximum' if mode == 'max' else mode
    mode = 'minimum' if mode == 'min' else mode
    if mode in ['mean', 'median', 'maximum', 'minimum', 'sum']:
        f = getattr(spim, mode)
        vals = f(input=im, labels=labels, index=range(0, N+1))
        im_flooded = vals[labels]
        im_flooded = im_flooded*mask
    else:
        raise Exception(mode + ' is not a recognized mode')
    return im_flooded


def find_dt_artifacts(dt):
    r"""
    Finds points in a distance transform that are closer to wall than solid.

    These points could *potentially* be erroneously high since their distance
    values do not reflect the possibility that solid may have been present
    beyond the border of the image but lost by trimming.

    Parameters
    ----------
    dt : ND-array
        The distance transform of the phase of interest

    Returns
    -------
    image : ND-array
        An ND-array the same shape as ``dt`` with numerical values indicating
        the maximum amount of error in each volxel, which is found by
        subtracting the distance to nearest edge of image from the distance
        transform value. In other words, this is the error that would be found
        if there were a solid voxel lurking just beyond the nearest edge of
        the image.  Obviously, voxels with a value of zero have no error.

    """
    temp = np.ones(shape=dt.shape)*np.inf
    for ax in range(dt.ndim):
        dt_lin = distance_transform_lin(np.ones_like(temp, dtype=bool),
                                        axis=ax, mode='both')
        temp = np.minimum(temp, dt_lin)
    result = np.clip(dt - temp, a_min=0, a_max=np.inf)
    return result


def region_size(im):
    r"""
    Replace each voxel with size of region to which it belongs

    Parameters
    ----------
    im : ND-array
        Either a boolean image wtih ``True`` indicating the features of
        interest, in which case ``scipy.ndimage.label`` will be applied to
        find regions, or a greyscale image with integer values indicating
        regions.

    Returns
    -------
    image : ND-array
        A copy of ``im`` with each voxel value indicating the size of the
        region to which it belongs.  This is particularly useful for finding
        chord sizes on the image produced by ``apply_chords``.
    """
    if im.dtype == bool:
        im = spim.label(im)[0]
    counts = np.bincount(im.flatten())
    counts[0] = 0
    chords = counts[im]
    return chords


def apply_chords(im, spacing=1, axis=0, trim_edges=True, label=False):
    r"""
    Adds chords to the void space in the specified direction.  The chords are
    separated by 1 voxel plus the provided spacing.

    Parameters
    ----------
    im : ND-array
        An image of the porous material with void marked as ``True``.

    spacing : int
        Separation between chords.  The default is 1 voxel.  This can be
        decreased to 0, meaning that the chords all touch each other, which
        automatically sets to the ``label`` argument to ``True``.

    axis : int (default = 0)
        The axis along which the chords are drawn.

    trim_edges : bool (default = ``True``)
        Whether or not to remove chords that touch the edges of the image.
        These chords are artifically shortened, so skew the chord length
        distribution.

    label : bool (default is ``False``)
        If ``True`` the chords in the returned image are each given a unique
        label, such that all voxels lying on the same chord have the same
        value.  This is automatically set to ``True`` if spacing is 0, but is
        ``False`` otherwise.

    Returns
    -------
    image : ND-array
        A copy of ``im`` with non-zero values indicating the chords.

    See Also
    --------
    apply_chords_3D

    """
    if im.ndim != im.squeeze().ndim:
        warnings.warn('Input image conains a singleton axis:' + str(im.shape) +
                      ' Reduce dimensionality with np.squeeze(im) to avoid' +
                      ' unexpected behavior.')
    if spacing < 0:
        raise Exception('Spacing cannot be less than 0')
    if spacing == 0:
        label = True
    result = np.zeros(im.shape, dtype=int)  # Will receive chords at end
    slxyz = [slice(None, None, spacing*(axis != i) + 1) for i in [0, 1, 2]]
    slices = tuple(slxyz[:im.ndim])
    s = [[0, 1, 0], [0, 1, 0], [0, 1, 0]]  # Straight-line structuring element
    if im.ndim == 3:  # Make structuring element 3D if necessary
        s = np.pad(np.atleast_3d(s), pad_width=((0, 0), (0, 0), (1, 1)),
                   mode='constant', constant_values=0)
    im = im[slices]
    s = np.swapaxes(s, 0, axis)
    chords = spim.label(im, structure=s)[0]
    if trim_edges:  # Label on border chords will be set to 0
        chords = clear_border(chords)
    result[slices] = chords  # Place chords into empty image created at top
    if label is False:  # Remove label if not requested
        result = result > 0
    return result


def apply_chords_3D(im, spacing=0, trim_edges=True):
    r"""
    Adds chords to the void space in all three principle directions.  The
    chords are seprated by 1 voxel plus the provided spacing.  Chords in the X,
    Y and Z directions are labelled 1, 2 and 3 resepctively.

    Parameters
    ----------
    im : ND-array
        A 3D image of the porous material with void space marked as True.

    spacing : int (default = 0)
        Chords are automatically separed by 1 voxel on all sides, and this
        argument increases the separation.

    trim_edges : bool (default is ``True``)
        Whether or not to remove chords that touch the edges of the image.
        These chords are artifically shortened, so skew the chord length
        distribution

    Returns
    -------
    image : ND-array
        A copy of ``im`` with values of 1 indicating x-direction chords,
        2 indicating y-direction chords, and 3 indicating z-direction chords.

    Notes
    -----
    The chords are separated by a spacing of at least 1 voxel so that tools
    that search for connected components, such as ``scipy.ndimage.label`` can
    detect individual chords.

    See Also
    --------
    apply_chords

    """
    if im.ndim != im.squeeze().ndim:
        warnings.warn('Input image conains a singleton axis:' + str(im.shape) +
                      ' Reduce dimensionality with np.squeeze(im) to avoid' +
                      ' unexpected behavior.')
    if im.ndim < 3:
        raise Exception('Must be a 3D image to use this function')
    if spacing < 0:
        raise Exception('Spacing cannot be less than 0')
    ch = np.zeros_like(im, dtype=int)
    ch[:, ::4+2*spacing, ::4+2*spacing] = 1  # X-direction
    ch[::4+2*spacing, :, 2::4+2*spacing] = 2  # Y-direction
    ch[2::4+2*spacing, 2::4+2*spacing, :] = 3  # Z-direction
    chords = ch*im
    if trim_edges:
        temp = clear_border(spim.label(chords > 0)[0]) > 0
        chords = temp*chords
    return chords


def local_thickness(im, sizes=25, mode='hybrid'):
    r"""
    For each voxel, this function calculates the radius of the largest sphere
    that both engulfs the voxel and fits entirely within the foreground.

    This is not the same as a simple distance transform, which finds the
    largest sphere that could be *centered* on each voxel.

    Parameters
    ----------
    im : array_like
        A binary image with the phase of interest set to True

    sizes : array_like or scalar
        The sizes to invade.  If a list of values of provided they are used
        directly.  If a scalar is provided then that number of points spanning
        the min and max of the distance transform are used.

    mode : string
        Controls with method is used to compute the result.  Options are:

        'hybrid' - (default) Performs a distance tranform of the void space,
        thresholds to find voxels larger than ``sizes[i]``, trims the resulting
        mask if ``access_limitations`` is ``True``, then dilates it using the
        efficient fft-method to obtain the non-wetting fluid configuration.

        'dt' - Same as 'hybrid', except uses a second distance transform,
        relative to the thresholded mask, to find the invading fluid
        configuration.  The choice of 'dt' or 'hybrid' depends on speed, which
        is system and installation specific.

        'mio' - Using a single morphological image opening step to obtain the
        invading fluid confirguration directly, *then* trims if
        ``access_limitations`` is ``True``.  This method is not ideal and is
        included mostly for comparison purposes.

    Returns
    -------
    image : ND-array
        A copy of ``im`` with the pore size values in each voxel

    See Also
    --------
    porosimetry

    Notes
    -----
    The term *foreground* is used since this function can be applied to both
    pore space or the solid, whichever is set to ``True``.

    This function is identical to ``porosimetry`` with ``access_limited`` set
    to ``False``.

    The way local thickness is found in PoreSpy differs from the traditional
    method (i.e. `used in ImageJ <https://imagej.net/Local_Thickness>`_).
    Our approach is probably slower, but it allows for the same code to be
    used for ``local_thickness`` and ``porosimetry``, since we can 'trim'
    invaded regions that are not connected to the inlets in the ``porosimetry``
    function.  This is not needed in ``local_thickness`` however.

    """
    im_new = porosimetry(im=im, sizes=sizes, access_limited=False, mode=mode)
    return im_new


def porosimetry(im, sizes=25, inlets=None, access_limited=True,
                mode='hybrid'):
    r"""
    Performs a porosimetry simulution on the image

    Parameters
    ----------
    im : ND-array
        An ND image of the porous material containing True values in the
        pore space.

    sizes : array_like or scalar
        The sizes to invade.  If a list of values of provided they are used
        directly.  If a scalar is provided then that number of points spanning
        the min and max of the distance transform are used.

    inlets : ND-array, boolean
        A boolean mask with True values indicating where the invasion
        enters the image.  By default all faces are considered inlets,
        akin to a mercury porosimetry experiment.  Users can also apply
        solid boundaries to their image externally before passing it in,
        allowing for complex inlets like circular openings, etc.  This argument
        is only used if ``access_limited`` is ``True``.

    access_limited : Boolean
        This flag indicates if the intrusion should only occur from the
        surfaces (``access_limited`` is True, which is the default), or
        if the invading phase should be allowed to appear in the core of
        the image.  The former simulates experimental tools like mercury
        intrusion porosimetry, while the latter is useful for comparison
        to gauge the extent of shielding effects in the sample.

    mode : string
        Controls with method is used to compute the result.  Options are:

        'hybrid' - (default) Performs a distance tranform of the void space,
        thresholds to find voxels larger than ``sizes[i]``, trims the resulting
        mask if ``access_limitations`` is ``True``, then dilates it using the
        efficient fft-method to obtain the non-wetting fluid configuration.

        'dt' - Same as 'hybrid', except uses a second distance transform,
        relative to the thresholded mask, to find the invading fluid
        configuration.  The choice of 'dt' or 'hybrid' depends on speed, which
        is system and installation specific.

        'mio' - Using a single morphological image opening step to obtain the
        invading fluid confirguration directly, *then* trims if
        ``access_limitations`` is ``True``.  This method is not ideal and is
        included mostly for comparison purposes.  The morphological operations
        are done using fft-based method implementations.

    Returns
    -------
    image : ND-array
        A copy of ``im`` with voxel values indicating the sphere radius at
        which it becomes accessible from the inlets.  This image can be used
        to find invading fluid configurations as a function of applied
        capillary pressure by applying a boolean comparison:
        ``inv_phase = im > r`` where ``r`` is the radius (in voxels) of the
        invading sphere.  Of course, ``r`` can be converted to capillary
        pressure using your favorite model.

    Notes
    -----
    There are many ways to perform this filter, and PoreSpy offers 3, which
    users can choose between via the ``mode`` argument.  These methods all
    work in a similar way by finding which foreground voxels can accomodate
    a sphere of a given radius, then repeating for smaller radii.

    See Also
    --------
    fftmorphology
    local_thickness

    """
    if im.ndim != im.squeeze().ndim:
        warnings.warn('Input image conains a singleton axis:' + str(im.shape) +
                      ' Reduce dimensionality with np.squeeze(im) to avoid' +
                      ' unexpected behavior.')

    dt = edt(im > 0)

    if inlets is None:
        inlets = get_border(im.shape, mode='faces')

    if isinstance(sizes, int):
        sizes = np.logspace(start=np.log10(np.amax(dt)), stop=0, num=sizes)
    else:
        sizes = np.unique(sizes)[-1::-1]

    if im.ndim == 2:
        strel = ps_disk
    else:
        strel = ps_ball

    if mode == 'mio':
        pw = int(np.floor(dt.max()))
        impad = np.pad(im, mode='symmetric', pad_width=pw)
        inlets = np.pad(inlets, mode='symmetric', pad_width=pw)
#        sizes = np.unique(np.around(sizes, decimals=0).astype(int))[-1::-1]
        imresults = np.zeros(np.shape(impad))
        for r in tqdm(sizes):
            imtemp = fftmorphology(impad, strel(r), mode='erosion')
            if access_limited:
                imtemp = trim_disconnected_blobs(imtemp, inlets)
            imtemp = fftmorphology(imtemp, strel(r), mode='dilation')
            if np.any(imtemp):
                imresults[(imresults == 0)*imtemp] = r
        imresults = extract_subsection(imresults, shape=im.shape)
    elif mode == 'dt':
        imresults = np.zeros(np.shape(im))
        for r in tqdm(sizes):
            imtemp = dt >= r
            if access_limited:
                imtemp = trim_disconnected_blobs(imtemp, inlets)
            if np.any(imtemp):
                imtemp = edt(~imtemp) < r
                imresults[(imresults == 0)*imtemp] = r
    elif mode == 'hybrid':
        imresults = np.zeros(np.shape(im))
        for r in tqdm(sizes):
            imtemp = dt >= r
            if access_limited:
                imtemp = trim_disconnected_blobs(imtemp, inlets)
            if np.any(imtemp):
                imtemp = fftconvolve(imtemp, strel(r), mode='same') > 0.0001
                imresults[(imresults == 0)*imtemp] = r
    else:
        raise Exception('Unreckognized mode ' + mode)
    return imresults


def trim_disconnected_blobs(im, inlets, strel=None):
    r"""
    Removes foreground voxels not connected to specified inlets

    Parameters
    ----------
    im : ND-array
        The image containing the blobs to be trimmed
    inlets : ND-array or tuple of indices
        The locations of the inlets.  Can either be a boolean mask the same
        shape as ``im``, or a tuple of indices such as that returned by the
        ``where`` function.  Any voxels *not* connected directly to
        the inlets will be trimmed.
    strel : ND-array
        The neighborhood over which connectivity should be checked. It must
        be symmetric and the same dimensionality as the image.  It is passed
        directly to the ``scipy.ndimage.label`` function as the ``structure``
        argument so refer to that docstring for additional info.

    Returns
    -------
    image : ND-array
        An array of the same shape as ``im``, but with all foreground
        voxels not connected to the ``inlets`` removed.
    """
    if type(inlets) == tuple:
        temp = np.copy(inlets)
        inlets = np.zeros_like(im, dtype=bool)
        inlets[temp] = True
    elif (inlets.shape == im.shape) and (inlets.max() == 1):
        inlets = inlets.astype(bool)
    else:
        raise Exception('inlets not valid, refer to docstring for info')
    from skimage.morphology import square
    if im.ndim == 3:
        square = cube
    else:
        square = square
    labels = spim.label(inlets + (im > 0), structure=square(3))[0]
    keep = np.unique(labels[inlets])
    keep = keep[keep > 0]
    if len(keep) > 0:
        im2 = np.reshape(np.in1d(labels, keep), newshape=im.shape)
    else:
        im2 = np.zeros_like(im)
    im2 = im2*im
    return im2


def _get_axial_shifts(ndim=2, include_diagonals=False):
    r'''
    Helper function to generate the axial shifts that will be performed on
    the image to identify bordering pixels/voxels
    '''
    if ndim == 2:
        if include_diagonals:
            neighbors = square(3)
        else:
            neighbors = diamond(1)
        neighbors[1, 1] = 0
        x, y = np.where(neighbors)
        x -= 1
        y -= 1
        return np.vstack((x, y)).T
    else:
        if include_diagonals:
            neighbors = cube(3)
        else:
            neighbors = octahedron(1)
        neighbors[1, 1, 1] = 0
        x, y, z = np.where(neighbors)
        x -= 1
        y -= 1
        z -= 1
        return np.vstack((x, y, z)).T


def _make_stack(im, include_diagonals=False):
    r'''
    Creates a stack of images with one extra dimension to the input image
    with length equal to the number of borders to search + 1.
    Image is rolled along the axial shifts so that the border pixel is
    overlapping the original pixel. First image in stack is the original.
    Stacking makes direct vectorized array comparisons possible.
    '''
    ndim = len(np.shape(im))
    axial_shift = _get_axial_shifts(ndim, include_diagonals)
    if ndim == 2:
        stack = np.zeros([np.shape(im)[0],
                          np.shape(im)[1],
                          len(axial_shift)+1])
        stack[:, :, 0] = im
        for i in range(len(axial_shift)):
            ax0, ax1 = axial_shift[i]
            temp = np.roll(np.roll(im, ax0, 0), ax1, 1)
            stack[:, :, i+1] = temp
        return stack
    elif ndim == 3:
        stack = np.zeros([np.shape(im)[0],
                          np.shape(im)[1],
                          np.shape(im)[2],
                          len(axial_shift)+1])
        stack[:, :, :, 0] = im
        for i in range(len(axial_shift)):
            ax0, ax1, ax2 = axial_shift[i]
            temp = np.roll(np.roll(np.roll(im, ax0, 0), ax1, 1), ax2, 2)
            stack[:, :, :, i+1] = temp
        return stack


def nphase_border(im, include_diagonals=False):
    r'''
    Identifies the voxels in regions that border *N* other regions.

    Useful for finding triple-phase boundaries.

    Parameters
    ----------
    im : ND-array
        An ND image of the porous material containing discrete values in the
        pore space identifying different regions. e.g. the result of a
        snow-partition

    include_diagonals : boolean
        When identifying bordering pixels (2D) and voxels (3D) include those
        shifted along more than one axis

    Returns
    -------
    image : ND-array
        A copy of ``im`` with voxel values equal to the number of uniquely
        different bordering values
    '''
    if im.ndim != im.squeeze().ndim:
        warnings.warn('Input image conains a singleton axis:' + str(im.shape) +
                      ' Reduce dimensionality with np.squeeze(im) to avoid' +
                      ' unexpected behavior.')
    # Get dimension of image
    ndim = len(np.shape(im))
    if ndim not in [2, 3]:
        raise NotImplementedError("Function only works for 2d and 3d images")
    # Pad image to handle edges
    im = np.pad(im, pad_width=1, mode='edge')
    # Stack rolled images for each neighbor to be inspected
    stack = _make_stack(im, include_diagonals)
    # Sort the stack along the last axis
    stack.sort()
    out = np.ones_like(im)
    # Run through stack recording when neighbor id changes
    # Number of changes is number of unique bordering regions
    for k in range(np.shape(stack)[ndim])[1:]:
        if ndim == 2:
            mask = stack[:, :, k] != stack[:, :, k-1]
        elif ndim == 3:
            mask = stack[:, :, :, k] != stack[:, :, :, k-1]
        out += mask
    # Un-pad
    if ndim == 2:
        return out[1:-1, 1:-1].copy()
    else:
        return out[1:-1, 1:-1, 1:-1].copy()


def prune_branches(skel, branch_points=None, iterations=1):
    r"""
    Removes all dangling ends or tails of a skeleton.

    Parameters
    ----------
    skel : ND-image
        A image of a full or partial skeleton from which the tails should be
        trimmed.

    branch_points : ND-image, optional
        An image the same size ``skel`` with True values indicating the branch
        points of the skeleton.  If this is not provided it is calculated
        automatically.

    Returns
    -------
    An ND-image containing the skeleton with tails removed.

    """
    skel = skel > 0
    if skel.ndim == 2:
        from skimage.morphology import square as cube
    else:
        from skimage.morphology import cube
    # Create empty image to house results
    im_result = np.zeros_like(skel)
    # If branch points are not supplied, attempt to find them
    if branch_points is None:
        branch_points = spim.convolve(skel*1.0, weights=cube(3)) > 3
        branch_points = branch_points*skel
    # Store original branch points before dilating
    pts_orig = branch_points
    # Find arcs of skeleton by deleting branch points
    arcs = skel*(~branch_points)
    # Label arcs
    arc_labels = spim.label(arcs, structure=cube(3))[0]
    # Dilate branch points so they overlap with the arcs
    branch_points = spim.binary_dilation(branch_points, structure=cube(3))
    pts_labels = spim.label(branch_points, structure=cube(3))[0]
    # Now scan through each arc to see if it's connected to two branch points
    slices = spim.find_objects(arc_labels)
    label_num = 0
    for s in slices:
        label_num += 1
        # Find branch point labels the overlap current arc
        hits = pts_labels[s]*(arc_labels[s] == label_num)
        # If image contains 2 branch points, then it's not a tail.
        if len(np.unique(hits)) == 3:
            im_result[s] += arc_labels[s] == label_num
    # Add missing branch points back to arc image to make complete skeleton
    im_result += skel*pts_orig
    if iterations > 1:
        iterations -= 1
        im_temp = np.copy(im_result)
        im_result = prune_branches(skel=im_result,
                                   branch_points=None,
                                   iterations=iterations)
        if np.all(im_temp == im_result):
            iterations = 0
    return im_result


def chunked_func(func, overlap, im_arg=['input', 'image', 'im'],
                 divs=2, cores=None, **kwargs):
    r"""
    Performs specfied operation "chunk-wise"

    This can be used to save memory by doing one chunk at a time (``cores=1``)
    or to increase computation speed by spreading the work across multiple
    cores (e.g. ``core = 8``)

    This function can be used with any operation that applies a structuring
    element of some sort, since this implies that the operation is local
    and can be chunked.

    Parameters
    ----------
    func : function handle
        The function which should be applied to each chunk, such as
        ``spipy.ndimage.binary_dilation``.
    overlap : scalar or list of scalars
        The amount of overlap to include when dividing up the image.  This
        value will almost always be the size (i.e. diameter) of the
        structuring element.
    im_arg : string
        The keyword used by ``func`` for the image to be operated on.  By
        default this function will look for ``image``, ``input``, and ``im``
        which are commonly used by *scipy.ndimage* and *skimage*.
    divs : scalar or list of scalars (default = [2, 2, 2])
        The number of chunks to divide the image into in each direction.  The
        default is 2 chunks in each direction, resulting in a quartering of
        the image and 8 total chunks (in 3D).  A scalar is interpreted as
        applying to all directions, while a list of scalars is interpreted
        as applying to each individual direction.
    cores : scalar
        The number of cores which should be used.  By default, all cores will
        be used, or as many are needed for the given number of chunks, which
        ever is smaller.
    kwargs : additional keyword arguments
        All other arguments are passed to ``func`` as keyword arguments. Note
        that PoreSpy will fetch the image from this list of keywords using the
        value provided to ``im_arg``.

    Returns
    -------
    result : ND-image
        An image the same size as the input image, with the specified filter
        applied as though done on a single large image.  There should be *no*
        difference.

    Notes
    -----
    This function divides the image into the specified number of chunks, but
    also applies a padding to each chunk to create an overlap with neighboring
    chunks.  This way the operation does not have any edge artifacts.  The
    amount of padding is inferred from the size of the structuring element.

    See Also
    --------
    skikit-image.util.apply_parallel

    Examples
    --------
    >>> import scipy.ndimage as spim
    >>> import porespy as ps
    >>> from skimage.morphology import ball
    >>> im = ps.generators.blobs(shape=[100, 100, 100])
    >>> f = spim.binary_dilation
    >>> im2 = ps.filters.chunked_func(func=f, overlap=7, im_arg='input',
    ...                               input=im, structure=ball(3), cores=1)
    >>> im3 = spim.binary_dilation(input=im, structure=ball(3))
    >>> np.all(im2 == im3)
    True

    """
    @dask.delayed
    def apply_func(func, **kwargs):
        # Apply function on sub-slice of overall image
        return func(**kwargs)
    # Import the array_split methods
    from array_split import shape_split, ARRAY_BOUNDS
    # Determine the value for im_arg
    if type(im_arg) == str:
        im_arg = [im_arg]
    for item in im_arg:
        if item in kwargs.keys():
            im = kwargs[item]
            im_arg = item
            break
<<<<<<< HEAD
    # Fetch image from the kwargs dict
    im = kwargs[im_arg]
    # Determine the number of divisions to create
    divs = sp.ones((im.ndim, ), dtype=int)*sp.array(divs)
    # This covers the possibility that strel was given as size, which is
    # possible in some ndimage functions
    if sp.isscalar(overlap):
        halo = overlap*(divs > 1)
    else:
        halo = sp.array(overlap) * (divs > 1)
    slices = sp.ravel(shape_split(im.shape, axis=divs,
=======
    if type(strel_arg) == str:
        strel_arg = [strel_arg]
    for item in strel_arg:
        if item in kwargs.keys():
            strel = kwargs[item]
            strel_arg = item
            break
    from array_split import shape_split, ARRAY_BOUNDS
    divs = np.ones((im.ndim, ), dtype=int)*np.array(divs)
    # This covers the possibility that strel was given as size, which is
    # possible in some ndimage functions
    if np.isscalar(strel):
        halo = strel*(divs > 1)
    else:
        halo = np.array(strel.shape) * (divs > 1)
    slices = np.ravel(shape_split(im.shape, axis=divs,
>>>>>>> 2cda0e6a
                                  halo=halo.tolist(),
                                  tile_bounds_policy=ARRAY_BOUNDS))
    # Apply func to each subsection of the image
    res = []
    # print('Image will be broken into the following chunks:')
    for s in slices:
        # Extract subsection from image and input into kwargs
        kwargs[im_arg] = im[tuple(s)]
        # print(kwargs[im_arg].shape)
        res.append(apply_func(func=func, **kwargs))
    # Have dask actually compute the function on each subsection in parallel
    # with ProgressBar():
    #    ims = dask.compute(res, num_workers=cores)[0]
    ims = dask.compute(res, num_workers=cores)[0]
    # Finally, put the pieces back together into a single master image, im2
<<<<<<< HEAD
    im2 = sp.zeros_like(im, dtype=ims[0].dtype)
=======
    im2 = np.zeros_like(im, dtype=im.dtype)
>>>>>>> 2cda0e6a
    for i, s in enumerate(slices):
        # Prepare new slice objects into main and sub-sliced image
        a = []  # Slices into main image
        b = []  # Slices into chunked image
        for dim in range(im.ndim):
            if s[dim].start == 0:
                ax = bx = 0
            else:
                ax = s[dim].start + halo[dim]
                bx = halo[dim]
            if s[dim].stop == im.shape[dim]:
                ay = by = im.shape[dim]
            else:
                ay = s[dim].stop - halo[dim]
                by = s[dim].stop - s[dim].start - halo[dim]
            a.append(slice(ax, ay, None))
            b.append(slice(bx, by, None))
        # Convert lists of slices to tuples
        a = tuple(a)
        b = tuple(b)
        # Insert image chunk into main image
        im2[a] = ims[i][b]
    return im2<|MERGE_RESOLUTION|>--- conflicted
+++ resolved
@@ -1568,36 +1568,17 @@
             im = kwargs[item]
             im_arg = item
             break
-<<<<<<< HEAD
     # Fetch image from the kwargs dict
     im = kwargs[im_arg]
     # Determine the number of divisions to create
-    divs = sp.ones((im.ndim, ), dtype=int)*sp.array(divs)
-    # This covers the possibility that strel was given as size, which is
-    # possible in some ndimage functions
-    if sp.isscalar(overlap):
-        halo = overlap*(divs > 1)
-    else:
-        halo = sp.array(overlap) * (divs > 1)
-    slices = sp.ravel(shape_split(im.shape, axis=divs,
-=======
-    if type(strel_arg) == str:
-        strel_arg = [strel_arg]
-    for item in strel_arg:
-        if item in kwargs.keys():
-            strel = kwargs[item]
-            strel_arg = item
-            break
-    from array_split import shape_split, ARRAY_BOUNDS
     divs = np.ones((im.ndim, ), dtype=int)*np.array(divs)
     # This covers the possibility that strel was given as size, which is
     # possible in some ndimage functions
     if np.isscalar(strel):
-        halo = strel*(divs > 1)
+        halo = overlap*(divs > 1)
     else:
         halo = np.array(strel.shape) * (divs > 1)
     slices = np.ravel(shape_split(im.shape, axis=divs,
->>>>>>> 2cda0e6a
                                   halo=halo.tolist(),
                                   tile_bounds_policy=ARRAY_BOUNDS))
     # Apply func to each subsection of the image
@@ -1613,11 +1594,7 @@
     #    ims = dask.compute(res, num_workers=cores)[0]
     ims = dask.compute(res, num_workers=cores)[0]
     # Finally, put the pieces back together into a single master image, im2
-<<<<<<< HEAD
-    im2 = sp.zeros_like(im, dtype=ims[0].dtype)
-=======
     im2 = np.zeros_like(im, dtype=im.dtype)
->>>>>>> 2cda0e6a
     for i, s in enumerate(slices):
         # Prepare new slice objects into main and sub-sliced image
         a = []  # Slices into main image
