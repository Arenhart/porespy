from collections import namedtuple
import scipy as sp
import scipy.ndimage as spim
import scipy.spatial as sptl
from scipy.signal import fftconvolve
from tqdm import tqdm
from numba import jit
from skimage.segmentation import clear_border
from skimage.morphology import ball, disk, square, cube
from skimage.morphology import reconstruction, watershed
from porespy.tools import randomize_colors, fftmorphology
from porespy.tools import get_border, extend_slice


def distance_transform_lin(im, axis=0, mode='both'):
    r"""
    Replaces each void voxel with the linear distance to the nearest solid
    voxel along the specified axis.

    Parameters
    ----------
    im : ND-array
        The image of the porous material with ``True`` values indicating the
        void phase (or phase of interest)

    axis : scalar
        The direction along which the distance should be measured, the default
        is 0 (i.e. along the x-direction)

    mode : string
        Controls how the distance is measured.  Options are:

        *'forward'* - Distances are measured in the increasing direction along
        the specified axis

        *'reverse'* - Distances are measured in the reverse direction.
        *'backward'* is also accepted.

        *'both'* - Distances are calculated in both directions (by recursively
        calling itself), then reporting the minimum value of the two results.
    """
    if mode in ['backward', 'reverse']:
        im = sp.flip(im, axis)
        im = distance_transform_lin(im=im, axis=axis, mode='forward')
        im = sp.flip(im, axis)
        return im
    elif mode in ['both']:
        im_f = distance_transform_lin(im=im, axis=axis, mode='forward')
        im_b = distance_transform_lin(im=im, axis=axis, mode='backward')
        return sp.minimum(im_f, im_b)
    else:
        b = sp.cumsum(im > 0, axis=axis)
        c = sp.diff(b*(im == 0), axis=axis)
        d = sp.minimum.accumulate(c, axis=axis)
        if im.ndim == 1:
            e = sp.pad(d, pad_width=[1, 0], mode='constant', constant_values=0)
        elif im.ndim == 2:
            ax = [[[1, 0], [0, 0]], [[0, 0], [1, 0]]]
            e = sp.pad(d, pad_width=ax[axis], mode='constant', constant_values=0)
        elif im.ndim == 3:
            ax = [[[1, 0], [0, 0], [0, 0]],
                  [[0, 0], [1, 0], [0, 0]],
                  [[0, 0], [0, 0], [1, 0]]]
            e = sp.pad(d, pad_width=ax[axis], mode='constant', constant_values=0)
        f = im*(b + e)
        return f


def snow_partitioning(im, r_max=4, sigma=0.4, return_all=False):
    r"""
    This function partitions the void space into pore regions using a
    marker-based watershed algorithm.  The key to this function is that true
    local maximum of the distance transform are found by trimming various
    types of extraneous peaks.

    The SNOW network extraction algorithm (Sub-Network of an Over-segmented
    Watershed) was designed to handle to perculiarities of high porosity
    materials, but it applies well to other materials as well.

    Parameters
    ----------
    im : array_like
        Can be either (a) a boolean image of the domain, with ``True``
        indicating the pore space and ``False`` elsewhere, or (b) a distance
        transform of the domain calculated externally by the user.  Option (b)
        is faster if a distance transform is already available.

    r_max : scalar
        The radius of there spherical structuring element to use in the Maximum
        filter stage that is used to find peaks.  The default is 4

    sigma : scalar
        The standard deviation of the Gaussian filter used in step 1.  The
        default is 0.4.  If 0 is given then the filter is not applied, which is
        useful if a distance transform is supplied as the ``im`` argument that
        has already been processed.

    return_all : boolean (default is False)
        If set to ``True`` a named tuple is returned containing the original
        image, the distance transform, the filtered peaks, and the final
        pore regions.

    Returns
    -------
    An image the same shape as ``im`` with the void space partitioned into
    pores using a marker based watershed with the peaks found by the
    SNOW algorithm [1].  If ``return_all`` is ``True`` then a **named tuple**
    is returned with the following attribute:

        * ``im``: The binary image of the void space
        * ``dt``: The distance transform of the image
        * ``peaks``: The peaks of the distance transform after applying the
        steps of the SNOW algorithm
        * ``regions``: The void space partitioned into pores using a marker
        based watershed with the peaks found by the SNOW algorithm

    References
    ----------
    [1] Gostick, J. "A versatile and efficient network extraction algorithm
    using marker-based watershed segmenation".  Physical Review E. (2017)

    """
    tup = namedtuple('results', field_names=['im', 'dt', 'peaks', 'regions'])
    im = im.squeeze()
    print('_'*60)
    print("Beginning SNOW Algorithm")

    if im.dtype == 'bool':
        print('Peforming Distance Transform')
        dt = spim.distance_transform_edt(input=im)
    else:
        dt = im
        im = dt > 0

    tup.im = im
    tup.dt = dt

    if sigma > 0:
        print('Applying Gaussian blur with sigma =', str(sigma))
        dt = spim.gaussian_filter(input=dt, sigma=sigma)

    peaks = find_peaks(dt=dt)
    print('Initial number of peaks: ', spim.label(peaks)[1])
    peaks = trim_saddle_points(peaks=peaks, dt=dt, max_iters=500)
    print('Peaks after trimming saddle points: ', spim.label(peaks)[1])
    peaks = trim_nearby_peaks(peaks=peaks, dt=dt)
    peaks, N = spim.label(peaks)
    print('Peaks after trimming nearby peaks: ', N)
    tup.peaks = peaks
    regions = watershed(image=-dt, markers=peaks, mask=dt > 0)
    regions = randomize_colors(regions)
    if return_all:
        tup.regions = regions
        return tup
    else:
        return regions


def find_peaks(dt, r=4, footprint=None):
    r"""
    Returns all local maxima in the distance transform

    Parameters
    ----------
    dt : ND-array
        The distance transform of the pore space.  This may be calculated and
        filtered using any means desired.

    r : scalar
        The size of the structuring element used in the maximum filter.  This
        controls the localness of any maxima. The default is 4 voxels.

    footprint : ND-array
        Specifies the shape of the structuring element used to define the
        neighborhood when looking for peaks.  If none is specified then a
        spherical shape is used (or circular in 2D).

    Returns
    -------
    An ND-array of booleans with ``True`` values at the location of any local
    maxima.

    Notes
    -----
    It is also possible ot the ``peak_local_max`` function from the
    ``skimage.feature`` module as follows:

    ``peaks = peak_local_max(image=dt, min_distance=r, exclude_border=0,
    indices=False)``

    This automatically uses a square structuring element which is significantly
    faster than using a circular or spherical element.
    """
    dt = dt.squeeze()
    im = dt > 0
    if footprint is None:
        if im.ndim == 2:
            footprint = disk
        elif im.ndim == 3:
            footprint = ball
        else:
            raise Exception("only 2-d and 3-d images are supported")
    mx = spim.maximum_filter(dt + 2*(~im), footprint=footprint(r))
    peaks = (dt == mx)*im
    return peaks


def reduce_peaks(peaks):
    r"""
    Any peaks that are broad or elongated are replaced with a single voxel
    that is located at the center of mass of the original voxels.

    Parameters
    ----------
    peaks : ND-image
        An image containing True values indicating peaks in the distance
        transform

    Returns
    -------
    An array with the same number of isolated peaks as the original image, but
    fewer total voxels.

    Notes
    -----
    The center of mass of a group of voxels is used as the new single voxel, so
    if the group has an odd shape (like a horse shoe), the new voxel may *not*
    lie on top of the original set.
    """
    if peaks.ndim == 2:
        strel = square
    else:
        strel = cube
    markers, N = spim.label(input=peaks, structure=strel(3))
    inds = spim.measurements.center_of_mass(input=peaks,
                                            labels=markers,
                                            index=sp.arange(1, N))
    inds = sp.floor(inds).astype(int)
    # Centroid may not be on old pixel, so create a new peaks image
    peaks = sp.zeros_like(peaks, dtype=bool)
    peaks[tuple(inds.T)] = True
    return peaks


def trim_saddle_points(peaks, dt, max_iters=10):
    r"""
    Removes peaks that were mistakenly identified because they lied on a
    saddle or ridge in the distance transform that was not actually a true
    local peak.

    Parameters
    ----------
    peaks : ND-array
        A boolean image containing True values to mark peaks in the distance
        transform (``dt``)

    dt : ND-array
        The distance transform of the pore space for which the true peaks are
        sought.

    max_iters : int
        The maximum number of iterations to run while eroding the saddle
        points.  The default is 10, which is usually not reached; however,
        a warning is issued if the loop ends prior to removing all saddle
        points.

    Returns
    -------
    An image with fewer peaks than was received.
    """
    if dt.ndim == 2:
        from skimage.morphology import square as cube
    else:
        from skimage.morphology import cube
    labels, N = spim.label(peaks)
    slices = spim.find_objects(labels)
    for i in range(N):
        s = extend_slice(s=slices[i], shape=peaks.shape, pad=10)
        peaks_i = labels[s] == i+1
        dt_i = dt[s]
        im_i = dt_i > 0
        iters = 0
        peaks_dil = sp.copy(peaks_i)
        while iters < max_iters:
            iters += 1
            peaks_dil = spim.binary_dilation(input=peaks_dil,
                                             structure=cube(3))
            peaks_max = peaks_dil*sp.amax(dt_i*peaks_dil)
            peaks_extended = (peaks_max == dt_i)*im_i
            if sp.all(peaks_extended == peaks_i):
                break  # Found a true peak
            elif sp.sum(peaks_extended*peaks_i) == 0:
                peaks_i = False
                break  # Found a saddle point
        peaks[s] = peaks_i
        if iters >= max_iters:
            print('Maximum number of iterations reached, consider' +
                  'running again with a larger value of max_iters')
    return peaks


def trim_nearby_peaks(peaks, dt):
    r"""
    Finds pairs of peaks that are nearer to each other than to the solid phase,
    and removes the peak that is closer to the solid.

    Parameters
    ----------
    peaks : ND-array
        A boolean image containing True values to mark peaks in the distance
        transform (``dt``)

    dt : ND-array
        The distance transform of the pore space for which the true peaks are
        sought.

    Returns
    -------
    An array the same size as ``peaks`` containing a subset of the peaks in
    the original image.

    Notes
    -----
    Each pair of peaks is considered simultaneously, so for a triplet of peaks
    each pair is considered.  This ensures that only the single peak that is
    furthest from the solid is kept.  No iteration is required.
    """
    if dt.ndim == 2:
        from skimage.morphology import square as cube
    else:
        from skimage.morphology import cube
    peaks, N = spim.label(peaks, structure=cube(3))
    crds = spim.measurements.center_of_mass(peaks, labels=peaks,
                                            index=sp.arange(1, N+1))
    crds = sp.vstack(crds).astype(int)  # Convert to numpy array of ints
    # Get distance between each peak as a distance map
    tree = sptl.cKDTree(data=crds)
    temp = tree.query(x=crds, k=2)
    nearest_neighbor = temp[1][:, 1]
    dist_to_neighbor = temp[0][:, 1]
    del temp, tree  # Free-up memory
    dist_to_solid = dt[list(crds.T)]  # Get distance to solid for each peak
    hits = sp.where(dist_to_neighbor < dist_to_solid)[0]
    # Drop peak that is closer to the solid than it's neighbor
    drop_peaks = []
    for peak in hits:
        if dist_to_solid[peak] < dist_to_solid[nearest_neighbor[peak]]:
            drop_peaks.append(peak)
        else:
            drop_peaks.append(nearest_neighbor[peak])
    drop_peaks = sp.unique(drop_peaks)
    # Remove peaks from image
    slices = spim.find_objects(input=peaks)
    for s in drop_peaks:
        peaks[slices[s]] = 0
    return (peaks > 0)


def find_disconnected_voxels(im, conn=None):
    r"""
    This identifies all pore (or solid) voxels that are not connected to the
    edge of the image.  This can be used to find blind pores, or remove
    artifacts such as solid phase voxels that are floating in space.

    Parameters
    ----------
    im : ND-image
        A Boolean image, with True values indicating the phase for which
        disconnected voxels are sought.

    conn : int
        For 2D the options are 4 and 8 for square and diagonal neighbors, while
        for the 3D the options are 6 and 26, similarily for square and diagonal
        neighbors.  The default is max

    Returns
    -------
    An ND-image the same size as ``im``, with True values indicating voxels of
    the phase of interest (i.e. True values in the original image) that are
    not connected to the outer edges.

    Notes
    -----
    The returned array (e.g. ``holes``) be used to trim blind pores from
    ``im`` using: ``im[holes] = False``

    """
    if im.ndim == 2:
        if conn == 4:
            strel = disk(1)
        elif conn in [None, 8]:
            strel = square(3)
    elif im.ndim == 3:
        if conn == 6:
            strel = ball(1)
        elif conn in [None, 26]:
            strel = cube(3)
    labels, N = spim.label(input=im, structure=strel)
    holes = clear_border(labels=labels) > 0
    return holes


def fill_blind_pores(im):
    r"""
    Fills all pores that are not connected to the edges of the image.

    Parameters
    ----------
    im : ND-array
        The image of the porous material

    Returns
    -------
        A version of ``im`` but with all the disconnected pores removed.

    See Also
    --------
    find_disconnected_voxels

    """
    holes = find_disconnected_voxels(im)
    im[holes] = False
    return im


def trim_floating_solid(im):
    r"""
    Removes all solid that that is not attached to the edges of the image.

    Parameters
    ----------
    im : ND-array
        The image of the porous material

    Returns
    -------
        A version of ``im`` but with all the disconnected solid removed.

    See Also
    --------
    find_disconnected_voxels

    """
    holes = find_disconnected_voxels(~im)
    im[holes] = True
    return im


def trim_nonpercolating_paths(im, inlet_axis=0, outlet_axis=0):
    r"""
    Removes all nonpercolating paths between specified edges

    This function is essential when performing transport simulations on an
    image, since image regions that do not span between the desired inlet and
    outlet do not contribute to the transport.

    Parameters
    ----------
    im : ND-array
        The image of the porous material with ```True`` values indicating the
        phase of interest

    inlet_axis : int
        Inlet axis of boundary condition. For three dimensional image the
        number ranges from 0 to 2. For two dimensional image the range is
        between 0 to 1.

    outlet_axis : int
        Outlet axis of boundary condition. For three dimensional image the
        number ranges from 0 to 2. For two dimensional image the range is
        between 0 to 1.

    Returns
    -------
    A copy of ``im`` but with all the nonpercolating paths removed

    See Also
    --------
    find_disconnected_voxels
    trim_floating_solid
    trim_blind_pores

    """
    im = trim_floating_solid(~im)
    labels = spim.label(~im)[0]
    inlet = sp.zeros_like(im, dtype=int)
    outlet = sp.zeros_like(im, dtype=int)
    if im.ndim == 3:
        if inlet_axis == 0:
            inlet[0, :, :] = 1
        elif inlet_axis == 1:
            inlet[:, 0, :] = 1
        elif inlet_axis == 2:
            inlet[:, :, 0] = 1

        if outlet_axis == 0:
            outlet[-1, :, :] = 1
        elif outlet_axis == 1:
            outlet[:, -1, :] = 1
        elif outlet_axis == 2:
            outlet[:, :, -1] = 1

    if im.ndim == 2:
        if inlet_axis == 0:
            inlet[0, :] = 1
        elif inlet_axis == 1:
            inlet[:, 0] = 1

        if outlet_axis == 0:
            outlet[-1, :] = 1
        elif outlet_axis == 1:
            outlet[:, -1] = 1
    IN = sp.unique(labels*inlet)
    OUT = sp.unique(labels*outlet)
    new_im = sp.isin(labels, list(set(IN) ^ set(OUT)), invert=True)
    im[new_im == 0] = True
    return ~im


def trim_extrema(im, h, mode='maxima'):
    r"""
    This trims local extrema in greyscale values by a specified amount,
    essentially decapitating peaks or flooding valleys, or both.

    Parameters
    ----------
    im : ND-array
        The image whose extrema are to be removed

    h : scalar
        The height to remove from each peak or fill in each valley

    mode : string {'maxima' | 'minima' | 'extrema'}
        Specifies whether to remove maxima or minima or both

    Returns
    -------
    A copy of the input image with all the peaks and/or valleys removed.

    Notes
    -----
    This function is referred to as **imhmax** or **imhmin** in Matlab.

    """
    result = im
    if mode in ['maxima', 'extrema']:
        result = reconstruction(seed=im - h, mask=im, method='dilation')
    elif mode in ['minima', 'extrema']:
        result = reconstruction(seed=im + h, mask=im, method='erosion')
    return result


@jit(forceobj=True)
def flood(im, regions=None, mode='max'):
    r"""
    Floods/fills each region in an image with a single value based on the
    specific values in that region.  The ``mode`` argument is used to
    determine how the value is calculated.

    Parameters
    ----------
    im : array_like
        An ND image with isolated regions containing 0's elsewhere.

    regions : array_like
        An array the same shape as ``im`` with each region labeled.  If None is
        supplied (default) then ``scipy.ndimage.label`` is used with its
        default arguments.

    mode : string
        Specifies how to determine which value should be used to flood each
        region.  Options are:

    *'max'* : Floods each region with the local maximum in that region

    *'min'* : Floods each region the local minimum in that region

    *'size'* : Floods each region with the size of that region

    Returns
    -------
    An ND-array the same size as ``im`` with new values placed in each
    forground voxel based on the ``mode``.

    See Also
    --------
    props_to_image

    """
    mask = im > 0
    if regions is None:
        labels, N = spim.label(mask)
    else:
        labels = sp.copy(regions)
        N = labels.max()
    I = im.flatten()
    L = labels.flatten()
    if mode.startswith('max'):
        V = sp.zeros(shape=N+1, dtype=float)
        for i in range(len(L)):
            if V[L[i]] < I[i]:
                V[L[i]] = I[i]
    elif mode.startswith('min'):
        V = sp.ones(shape=N+1, dtype=float)*sp.inf
        for i in range(len(L)):
            if V[L[i]] > I[i]:
                V[L[i]] = I[i]
    elif mode.startswith('size'):
        V = sp.zeros(shape=N+1, dtype=int)
        for i in range(len(L)):
            V[L[i]] += 1
    im_flooded = sp.reshape(V[labels], newshape=im.shape)
    im_flooded = im_flooded*mask
    return im_flooded


def region_size(im):
    r"""
    Replace each voxel with size of region to which it belongs

    Parameters
    ----------
    im : ND-array
        Either a boolean image wtih ``True`` indicating the features of
        interest, in which case ``scipy.ndimage.label`` will be applied to
        find regions, or a greyscale image with integer values indicating
        regions.

    Returns
    -------
    An ND array with each voxel value indicating the size of the region to
    which is belongs.  This is particularly useful for finding chord sizes
    on the image produced by ``apply_chords``.
    """
    if im.dtype == bool:
        im = spim.label(im)[0]
    counts = sp.bincount(im.flatten())
    counts[0] = 0
    chords = counts[im]
    return chords


def apply_chords(im, spacing=1, axis=0, trim_edges=True, label=False):
    r"""
    Adds chords to the void space in the specified direction.  The chords are
    separated by 1 voxel plus the provided spacing.

    Parameters
    ----------
    im : ND-array
        An image of the porous material with void marked as ``True``.

    spacing : int
        Separation between chords.  The default is 1 voxel.  This can be
        decreased to 0, meaning that the chords all touch each other, which
        automatically sets to the ``label`` argument to ``True``.

    axis : int (default = 0)
        The axis along which the chords are drawn.

    trim_edges : bool (default = True)
        Whether or not to remove chords that touch the edges of the image.
        These chords are artifically shortened, so skew the chord length
        distribution.
<<<<<<< HEAD
=======

    label : bool
        If ``True`` the chords in the returned image are each given a unique
        label, such that all voxels lying on the same chord have the same
        value.  This is automatically set to ``True`` if spacing is 0, but is
        ``False`` otherwise.
>>>>>>> 6edff619

    Returns
    -------
    An ND-array of the same size as ```im``` with non-zero values indicating
    the chords.

    See Also
    --------
    apply_chords_3D

    """
    if spacing < 0:
        raise Exception('Spacing cannot be less than 0')
    if spacing == 0:
        label = True
    result = sp.zeros(im.shape, dtype=int)  # Will receive chords at end
    slxyz = [slice(None, None, spacing*(axis != i) + 1) for i in [0, 1, 2]]
    slices = tuple(slxyz[:im.ndim])
    s = [[0, 1, 0], [0, 1, 0], [0, 1, 0]]  # Straight-line structuring element
    if im.ndim == 3:  # Make structuring element 3D if necessary
        s = sp.pad(sp.atleast_3d(s), pad_width=((0, 0), (0, 0), (1, 1)),
                   mode='constant', constant_values=0)
    im = im[slices]
    s = sp.swapaxes(s, 0, axis)
    chords = spim.label(im, structure=s)[0]
    counts = sp.bincount(chords.flatten())
    counts[0] = 0
    if trim_edges:  # Label on border chords will be set to 0
        chords = clear_border(chords)
    chords = counts[chords]
    result[slices] = chords  # Place chords into empty image created at top
    if label is False:  # Remove label if not requested
        result = result > 0
    return result


def apply_chords_3D(im, spacing=0, trim_edges=True):
    r"""
    Adds chords to the void space in all three principle directions.  The
    chords are seprated by 1 voxel plus the provided spacing.  Chords in the X,
    Y and Z directions are labelled 1, 2 and 3 resepctively.

    Parameters
    ----------
    im : ND-array
        A 3D image of the porous material with void space marked as True.

    spacing : int (default = 0)
        Chords are automatically separed by 1 voxel on all sides, and this
        argument increases the separation.

    trim_edges : bool (default = True)
        Whether or not to remove chords that touch the edges of the image.
        These chords are artifically shortened, so skew the chord length
        distribution

    Returns
    -------
    An ND-array of the same size as ```im``` with values of 1 indicating
    x-direction chords, 2 indicating y-direction chords, and 3 indicating
    z-direction chords.

    Notes
    -----
    The chords are separated by a spacing of at least 1 voxel so that tools
    that search for connected components, such as ``scipy.ndimage.label`` can
    detect individual chords.

    See Also
    --------
    apply_chords

    """
    if im.ndim < 3:
        raise Exception('Must be a 3D image to use this function')
    if spacing < 0:
        raise Exception('Spacing cannot be less than 0')
    ch = sp.zeros_like(im, dtype=int)
    ch[:, ::4+2*spacing, ::4+2*spacing] = 1  # X-direction
    ch[::4+2*spacing, :, 2::4+2*spacing] = 2  # Y-direction
    ch[2::4+2*spacing, 2::4+2*spacing, :] = 3  # Z-direction
    chords = ch*im
    if trim_edges:
        temp = clear_border(spim.label(chords > 0)[0]) > 0
        chords = temp*chords
    return chords


def local_thickness(im, sizes=25):
    r"""
    For each voxel, this functions calculates the radius of the largest sphere
    that both engulfs the voxel and fits entirely within the foreground. This
    is not the same as a simple distance transform, which finds the largest
    sphere that could be *centered* on each voxel.

    Parameters
    ----------
    im : array_like
        A binary image with the phase of interest set to True

    sizes : array_like or scalar
        The sizes to invade.  If a list of values of provided they are used
        directly.  If a scalar is provided then that number of points spanning
        the min and max of the distance transform are used.

    Returns
    -------
    An image with the pore size values in each voxel

    Notes
    -----
    The term *foreground* is used since this function can be applied to both
    pore space or the solid, whichever is set to True.

    This function is identical to porosimetry with ``access_limited`` set to
    False.

    """
    im_new = porosimetry(im=im, sizes=sizes, access_limited=False)
    return im_new


def porosimetry(im, sizes=25, inlets=None, access_limited=True,
                mode='fft'):
    r"""
    Performs a porosimetry simulution on the image

    Parameters
    ----------
    im : ND-array
        An ND image of the porous material containing True values in the
        pore space.

    sizes : array_like or scalar
        The sizes to invade.  If a list of values of provided they are used
        directly.  If a scalar is provided then that number of points spanning
        the min and max of the distance transform are used.

    inlets : ND-array, boolean
        A boolean mask with True values indicating where the invasion
        enters the image.  By default all faces are considered inlets,
        akin to a mercury porosimetry experiment.  Users can also apply
        solid boundaries to their image externally before passing it in,
        allowing for complex inlets like circular openings, etc.  This argument
        is only used if ``access_limited`` is ``True``.

    access_limited : Boolean
        This flag indicates if the intrusion should only occur from the
        surfaces (``access_limited`` is True, which is the default), or
        if the invading phase should be allowed to appear in the core of
        the image.  The former simulates experimental tools like mercury
        intrusion porosimetry, while the latter is useful for comparison
        to gauge the extent of shielding effects in the sample.

    mode : string
        Controls with method is used to compute the result.  Options are:

        *'fft'* - (default) Performs a distance tranform of the void space,
        thresholds to find voxels larger than ``sizes[i]``, trims the resulting
        mask if ``access_limitations`` is ``True``, then dilates it using the
        efficient fft-method to obtain the non-wetting fluid configuration.

        *'dt'* - Same as 'fft', except uses a second distance transform,
        relative to the thresholded mask, to find the invading fluid
        configuration.  The choice of 'dt' or 'fft' depends on speed, which
        is system and installation specific.

        *'mio'* - Using a single morphological image opening step to obtain the
        invading fluid confirguration directly, *then* trims if
        ``access_limitations`` is ``True``.  This method is not ideal and is
        included mostly for comparison purposes.

    Returns
    -------
    An ND-image with voxel values indicating the sphere radius at which it
    becomes accessible from the inlets.  This image can be used to find
    invading fluid configurations as a function of applied capillary pressure
    by applying a boolean comparison: ``inv_phase = im > r`` where ``r`` is
    the radius (in voxels) of the invading sphere.  Of course, ``r`` can be
    converted to capillary pressure using your favorite model.

    See Also
    --------
    fftmorphology

    """
    def trim_blobs(im, inlets):
        temp = sp.zeros_like(im)
        temp[inlets] = True
        labels, N = spim.label(im + temp)
        im = im ^ (clear_border(labels=labels) > 0)
        return im

    dt = spim.distance_transform_edt(im > 0)

    if inlets is None:
        inlets = get_border(im.shape, mode='faces')
    inlets = sp.where(inlets)

    if isinstance(sizes, int):
        sizes = sp.logspace(start=sp.log10(sp.amax(dt)), stop=0, num=sizes)
    else:
        sizes = sp.sort(a=sizes)[-1::-1]

    if im.ndim == 2:
        strel = disk
    else:
        strel = ball

    imresults = sp.zeros(sp.shape(im))
    if mode == 'mio':
        for r in tqdm(sizes):
            imtemp = fftmorphology(im, strel(r), mode='opening')
            if access_limited:
                imtemp = trim_blobs(imtemp, inlets)
            if sp.any(imtemp):
                imresults[(imresults == 0)*imtemp] = r
    if mode == 'dt':
        for r in tqdm(sizes):
            imtemp = dt >= r
            if access_limited:
                imtemp = trim_blobs(imtemp, inlets)
            if sp.any(imtemp):
                imtemp = spim.distance_transform_edt(~imtemp) < r
                imresults[(imresults == 0)*imtemp] = r
    if mode == 'fft':
        for r in tqdm(sizes):
            imtemp = dt >= r
            if access_limited:
                imtemp = trim_blobs(imtemp, inlets)
            if sp.any(imtemp):
                imtemp = fftconvolve(imtemp, strel(r), mode='same') > 0.1
                imresults[(imresults == 0)*imtemp] = r
    return imresults<|MERGE_RESOLUTION|>--- conflicted
+++ resolved
@@ -662,15 +662,12 @@
         Whether or not to remove chords that touch the edges of the image.
         These chords are artifically shortened, so skew the chord length
         distribution.
-<<<<<<< HEAD
-=======
 
     label : bool
         If ``True`` the chords in the returned image are each given a unique
         label, such that all voxels lying on the same chord have the same
         value.  This is automatically set to ``True`` if spacing is 0, but is
         ``False`` otherwise.
->>>>>>> 6edff619
 
     Returns
     -------
