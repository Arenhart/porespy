--- conflicted
+++ resolved
@@ -3,7 +3,8 @@
 from scipy import ndimage as spim
 from porespy.io.evtk import hl as bp
 import scipy.ndimage as nd
-<<<<<<< HEAD
+import skimage.io as io
+from pathlib import Path
 
 
 def dict_to_vtk(data, path='./dictvtk', voxel_size=1, origin=(0, 0, 0)):
@@ -33,9 +34,6 @@
         if data[entry].flags['C_CONTIGUOUS']:
             data[entry] = np.ascontiguousarray(data[entry])
     bp.imageToVTK(path, cellData=data, spacing=(vs, vs, vs), origin=origin)
-=======
-import skimage.io as io
-from pathlib import Path
 
 
 def to_openpnm(net, filename):
@@ -60,7 +58,6 @@
         p = p.with_suffix('.net')
     with open(p, 'wb') as f:
         pickle.dump(net, f)
->>>>>>> 5603ed8f
 
 
 def to_vtk(im, path='./voxvtk', divide=False, downsample=False, voxel_size=1,
