--- conflicted
+++ resolved
@@ -5,15 +5,7 @@
 jobs:
   build:
 
-<<<<<<< HEAD
-<<<<<<< HEAD
     if: "!contains(github.event.head_commit.message, 'ci min') && !contains(github.event.head_commit.message, 'ci skip')"
-=======
-    if: "!contains(github.event.head_commit.message, 'ci min')"
->>>>>>> snow_n_labelling_issue_1
-=======
-    if: "!contains(github.event.head_commit.message, 'ci min') && !contains(github.event.head_commit.message, 'ci skip')"
->>>>>>> 98120adc
 
     runs-on: ${{ matrix.operating-system }}
     strategy:
